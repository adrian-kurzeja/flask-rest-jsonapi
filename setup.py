--- conflicted
+++ resolved
@@ -28,13 +28,8 @@
     platforms='any',
     install_requires=['Flask',
                       'marshmallow_jsonapi',
-<<<<<<< HEAD
+                      'six',
                       'sqlalchemy'],
-=======
-                      'six',
-                      'sqlalchemy',
-                      'pymongo'],
->>>>>>> b9e3caf7
     setup_requires=['pytest-runner'],
     tests_require=['pytest'],
     extras_require={'tests': 'pytest', 'docs': 'sphinx', 'mongo_data_layer': 'pymongo'}
