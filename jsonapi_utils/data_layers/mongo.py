--- conflicted
+++ resolved
@@ -68,11 +68,7 @@
         self.get_collection().update(id_query, item)
 
     def get_collection(self):
-<<<<<<< HEAD
-        collection = getattr(self.mongo, self.collection, None)
-=======
-        collection = getattr(self.mongo.db, self.kwargs['collection'], None)
->>>>>>> 035391e8
+        collection = getattr(self.mongo.db, self.collection, None)
         if collection is None:
             raise Exception(
                 'Collection %s does not exist' % self.collection
